#!/usr/bin/env python
# -*- coding: utf-8 -*-
from __future__ import division

import unittest
import nussl
import numpy as np
import os


class DuetUnitTests(unittest.TestCase):

    # Update this if the benchmark file changes and rerun freeze_duet_values() (below)
    path_to_benchmark_file = os.path.join('..', 'Input', 'dev1_female3_inst_mix.wav')

    def setUp(self):
        self.signal = nussl.AudioSignal(self.path_to_benchmark_file)
        # Call benchmarks
        self.benchmark_dict = self.load_benchmarks()

    @staticmethod
    def load_benchmarks():
        benchmark_dict = {}
        directory = 'duet_reference/duet_benchmarks'
        for filename in os.listdir(directory):
            key = os.path.splitext(filename)[0]
            file_path = os.path.join('duet_reference', 'duet_benchmarks', filename)
            value = np.load(file_path)
            benchmark_dict[key] = value
        return benchmark_dict

    def test_multiple_duet(self):
        mask_path = os.path.join('duet_reference', 'duet_benchmarks', 'benchmark_masks.npy')
        benchmark_mask = np.load(mask_path)
        duet = nussl.Duet(self.signal, 3)
        duet_masks = duet.run()
        path_to_benchmark_file = os.path.join('..', 'Input', 'dev1_wdrums_inst_mix.wav')
        duet.audio_signal = nussl.AudioSignal(path_to_benchmark_file)
        duet_masks = duet.run()
        path_to_benchmark_file = os.path.join('..', 'Input', 'dev1_female3_inst_mix.wav')
        duet.audio_signal = nussl.AudioSignal(path_to_benchmark_file)
        duet_masks = duet.run()
        for i in range(len(duet_masks)):
            assert np.array_equal(benchmark_mask[i].mask, duet_masks[i].mask)

    def test_duet_final_outputs(self):
        # Test final outputs
        mask_path = os.path.join('duet_reference', 'duet_benchmarks', 'benchmark_masks.npy')
        benchmark_mask = np.load(mask_path)

        duet = nussl.Duet(self.signal, 3)
        duet_masks = duet.run()
        for i in range(len(duet_masks)):
            assert np.array_equal(benchmark_mask[i].mask, duet_masks[i].mask)

    def test_compute_spectrogram_1_channel(self):
        # Test with one channel, should throw value error
        num_samples = 100  # 1 second
        np_sin = np.sin(np.linspace(0, 100 * 2 * np.pi, num_samples))  # Freq = 100 Hz
        signal = nussl.AudioSignal(audio_data_array=np_sin)
        with self.assertRaises(ValueError):
            duet = nussl.Duet(signal, 3)
            duet._compute_spectrogram(duet.sample_rate)

    def test_compute_spectrogram_wmat(self):
        # Load Duet values to benchmark against
        duet = nussl.Duet(self.signal, 3)
        duet_sft0, duet_sft1, duet_wmat = duet._compute_spectrogram(duet.sample_rate)
        assert np.allclose(self.benchmark_dict['benchmark_stft_ch0'], duet_sft0)
        assert np.allclose(self.benchmark_dict['benchmark_stft_ch1'], duet_sft1)
        assert np.allclose(self.benchmark_dict['benchmark_wmat'], duet_wmat)

    def test_compute_atn_delay(self):
        # Use the same stfts for comparing the two functions' outputs
        duet = nussl.Duet(self.signal, 3)
        duet.stft_ch0 = self.benchmark_dict['benchmark_stft_ch0']
        duet.stft_ch1 = self.benchmark_dict['benchmark_stft_ch1']
        duet.frequency_matrix = self.benchmark_dict['benchmark_wmat']

        symmetric_atn, delay = duet._compute_atn_delay(duet.stft_ch0, duet.stft_ch1, duet.frequency_matrix)

        assert np.allclose(self.benchmark_dict['benchmark_sym_atn'], symmetric_atn)
        assert np.allclose(self.benchmark_dict['benchmark_delay'], delay)

    def test_make_histogram(self):
        # Use the same stfts for comparing this function's outputs
        duet = nussl.Duet(self.signal, 3)
        duet.stft_ch0 = self.benchmark_dict['benchmark_stft_ch0']
        duet.stft_ch1 = self.benchmark_dict['benchmark_stft_ch1']
        duet.frequency_matrix = self.benchmark_dict['benchmark_wmat']
        duet.symmetric_atn = self.benchmark_dict['benchmark_sym_atn']
        duet.delay = self.benchmark_dict['benchmark_delay']

        # Load benchmarks
        hist_path = os.path.join('duet_reference', 'duet_benchmarks', 'benchmark_hist.npy')
        atn_bins_path = os.path.join('duet_reference', 'duet_benchmarks', 'benchmark_atn_bins.npy')
        delay_bins_path = os.path.join('duet_reference', 'duet_benchmarks', 'benchmark_delay_bins.npy')
        benchmark_hist = np.load(hist_path)
        benchmark_atn_bins = np.load(atn_bins_path)
        benchmark_delay_bins = np.load(delay_bins_path)

        hist, atn_bins, delay_bins = duet._make_histogram()

        assert np.allclose(benchmark_hist, hist)
        assert np.all(benchmark_atn_bins == atn_bins)
        assert np.all(benchmark_delay_bins == delay_bins)

    def test_peak_indices(self):
        duet = nussl.Duet(self.signal, 3)
        duet.stft_ch0 = self.benchmark_dict['benchmark_stft_ch0']
        duet.stft_ch1 = self.benchmark_dict['benchmark_stft_ch1']
        duet.frequency_matrix = self.benchmark_dict['benchmark_wmat']
        duet.symmetric_atn = self.benchmark_dict['benchmark_sym_atn']
        duet.delay = self.benchmark_dict['benchmark_delay']

        hist_path = os.path.join('duet_reference', 'duet_benchmarks', 'benchmark_hist.npy')
        peak_indices_path = os.path.join('duet_reference', 'duet_benchmarks', 'benchmark_peak_indices.npy')
        benchmark_hist = np.load(hist_path)
        benchmark_peak_indices = np.load(peak_indices_path)

        duet_peak_indices = nussl.utils.find_peak_indices(benchmark_hist, duet.num_sources,
                                                          threshold=duet.peak_threshold,
                                                          min_dist=[duet.attenuation_min_distance,
                                                                    duet.delay_min_distance])

        assert np.all(benchmark_peak_indices == duet_peak_indices)

    def test_convert_peaks(self):
        duet = nussl.Duet(self.signal, 3)
        duet.stft_ch0 = self.benchmark_dict['benchmark_stft_ch0']
        duet.stft_ch1 = self.benchmark_dict['benchmark_stft_ch1']
        duet.frequency_matrix = self.benchmark_dict['benchmark_wmat']
        duet.symmetric_atn = self.benchmark_dict['benchmark_sym_atn']
        duet.delay = self.benchmark_dict['benchmark_delay']
        duet.attenuation_bins = self.benchmark_dict['benchmark_atn_bins']
        duet.delay_bins = self.benchmark_dict['benchmark_delay_bins']
        duet.peak_indices = self.benchmark_dict['benchmark_peak_indices']

        delay_peak_path = os.path.join('duet_reference', 'duet_benchmarks', 'benchmark_delay_peak.npy')
        atn_peak_path = os.path.join('duet_reference', 'duet_benchmarks', 'benchmark_atn_peak.npy')
        atn_delay_est_path = os.path.join('duet_reference', 'duet_benchmarks', 'benchmark_atn_delay_est.npy')
        benchmark_delay_peak = np.load(delay_peak_path)
        benchmark_atn_peak = np.load(atn_peak_path)
        benchmark_atn_delay_est = np.load(atn_delay_est_path)

        delay_peak, atn_delay_est, atn_peak = duet._convert_peaks()

        assert np.all(benchmark_delay_peak == delay_peak)
        assert np.all(benchmark_atn_delay_est == atn_delay_est)
        assert np.all(benchmark_atn_peak == atn_peak)

    def test_compute_masks(self):
        duet = nussl.Duet(self.signal, 3)
        duet.stft_ch0 = self.benchmark_dict['benchmark_stft_ch0']
        duet.stft_ch1 = self.benchmark_dict['benchmark_stft_ch1']
        duet.frequency_matrix = self.benchmark_dict['benchmark_wmat']
        duet.symmetric_atn = self.benchmark_dict['benchmark_sym_atn']
        duet.delay = self.benchmark_dict['benchmark_delay']
        duet.attenuation_bins = self.benchmark_dict['benchmark_atn_bins']
        duet.delay_bins = self.benchmark_dict['benchmark_delay_bins']
        duet.peak_indices = self.benchmark_dict['benchmark_peak_indices']
        duet.delay_peak = self.benchmark_dict['benchmark_delay_peak']
        duet.atn_peak = self.benchmark_dict['benchmark_atn_peak']

        mask_path = os.path.join('duet_reference', 'duet_benchmarks', 'benchmark_masks.npy')
        benchmark_mask = np.load(mask_path)

        masks = duet._compute_masks()
        for i in range(len(masks)):
            assert np.array_equal(benchmark_mask[i].mask, masks[i].mask)

    def test_make_audio_signals(self):
        duet = nussl.Duet(self.signal, 3)
        duet.stft_ch0 = self.benchmark_dict['benchmark_stft_ch0']
        duet.stft_ch1 = self.benchmark_dict['benchmark_stft_ch1']
        duet.frequency_matrix = self.benchmark_dict['benchmark_wmat']
        duet.symmetric_atn = self.benchmark_dict['benchmark_sym_atn']
        duet.delay = self.benchmark_dict['benchmark_delay']
        duet.atn_bins = self.benchmark_dict['benchmark_atn_bins']
        duet.delay_bins = self.benchmark_dict['benchmark_delay_bins']
        duet.peak_indices = self.benchmark_dict['benchmark_peak_indices']
        duet.delay_peak = self.benchmark_dict['benchmark_delay_peak']
        duet.atn_peak = self.benchmark_dict['benchmark_atn_peak']
        duet.result_masks = self.benchmark_dict['benchmark_masks']

        final_signals_path = os.path.join('duet_reference', 'duet_benchmarks', 'benchmark_final_signals.npy')
        benchmark_final_signals = np.load(final_signals_path)

        final_signals = duet.make_audio_signals()

        # Is the audio data the same?
        assert all(np.array_equal(benchmark_final_signals[i].audio_data, final_signals[i].audio_data)
                   for i in range(len(final_signals)))

        # Check to see if AudioSignal's API changed; do we need to refreeze?
<<<<<<< HEAD
        assert all(benchmark_final_signals[i] == final_signals[i] for i in range(len(final_signals)))

        assert np.all(benchmark_final_signals == final_signals)

        # test_smooth_matrix

        # TODO: fix this function before writing test for it

if __name__ == '__main__':
    unittest.main()
=======
        assert all(benchmark_final_signals[i] == final_signals[i] for i in range(len(final_signals)))
>>>>>>> 5b6d7bec
<|MERGE_RESOLUTION|>--- conflicted
+++ resolved
@@ -193,7 +193,6 @@
                    for i in range(len(final_signals)))
 
         # Check to see if AudioSignal's API changed; do we need to refreeze?
-<<<<<<< HEAD
         assert all(benchmark_final_signals[i] == final_signals[i] for i in range(len(final_signals)))
 
         assert np.all(benchmark_final_signals == final_signals)
@@ -201,9 +200,3 @@
         # test_smooth_matrix
 
         # TODO: fix this function before writing test for it
-
-if __name__ == '__main__':
-    unittest.main()
-=======
-        assert all(benchmark_final_signals[i] == final_signals[i] for i in range(len(final_signals)))
->>>>>>> 5b6d7bec
