--- conflicted
+++ resolved
@@ -96,17 +96,6 @@
         # compute the projections and store their spectrograms and squared spectrograms
         # (F, T, 2) (15, 2). first by 2,1 axes -> (F, T, 2) x (2, 15) -> (F, T, 15). and then flatten it.
         C = np.tensordot(self.stft, projection_matrix, axes=(2, 1))
-<<<<<<< HEAD
- 
- #       for p in range(C.shape[-1]):
- #           proj = AudioSignal(stft=C[:, :, p, np.newaxis], sample_rate=self.audio_signal.sample_rate)
- #           proj.istft(self.stft_params.window_length, self.stft_params.hop_length,
- #                        self.stft_params.window_type, overwrite=True,
- #                        use_librosa=self.use_librosa_stft,
- #                        truncate_to_length=self.audio_signal.signal_length)
- #           proj.write_audio_to_file('proj_output_%d.wav' % p)
- 
-=======
         # for p in range(C.shape[-1]):
         #     proj = AudioSignal(stft=C[:, :, p, np.newaxis], sample_rate=self.audio_signal.sample_rate)
         #     proj.istft(self.stft_params.window_length, self.stft_params.hop_length,
@@ -114,7 +103,6 @@
         #                  use_librosa=self.use_librosa_stft,
         #                  truncate_to_length=self.audio_signal.signal_length)
         #     proj.write_audio_to_file('proj_output_%d.wav' % p)
->>>>>>> 3ab8a28e
         C = np.reshape(C, (F * T, num_projections))
         # NOTE: C now the same shape as P.
         V = np.abs(C).astype(np.float32)
